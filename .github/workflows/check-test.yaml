# This action runs lint checks and tests against the code.
name: Check and Test

on:
  pull_request:

  workflow_dispatch:
  push:
    branches:
      - main

permissions:
  contents: read # we just need to checkout the repo

concurrency:
  group: ${{ github.workflow }}-${{ github.ref }}
  cancel-in-progress: ${{ github.ref != 'refs/heads/main' }}

jobs:
  check-and-test:
    name: Check and Test

    timeout-minutes: 45

    strategy:
      matrix:
        os: [ubuntu-latest, windows-latest, macos-latest]
      fail-fast: false

    runs-on: ${{ matrix.os }}

    # Steps represent a sequence of tasks that will be executed as part of the job
    steps:
      - name: Sets env vars
        if: github.event_name == 'pull_request'
        run: echo "SINCE_REF=remotes/origin/main" >> $GITHUB_ENV
        shell: bash

      # On main we run all the checks with changes since the last commit
      - name: Sets env vars (main)
        if: github.event_name != 'pull_request'
        run: echo "SINCE_REF=HEAD~1" >> $GITHUB_ENV
        shell: bash

      - name: Install Deps Ubuntu
        if: ${{ runner.os == 'Linux' }}
        run: sudo apt-get -y update && sudo apt-get -y install libkrb5-dev libsecret-1-dev net-tools libstdc++6 gnome-keyring

      - name: Checkout
        uses: actions/checkout@v4
        with:
          fetch-depth: 0
<<<<<<< HEAD
          submodules: recursive
=======
          ref: ${{ github.event.pull_request.head.sha }}
>>>>>>> a9800267

      - name: Setup Node.js
        uses: actions/setup-node@v4
        with:
          node-version: 20.x
          cache: "npm"

      - name: Use python@3.11
        # Default Python (3.12) doesn't have support for distutils
        # https://github.com/nodejs/node-gyp/issues/2869
        uses: actions/setup-python@v5
        with:
          python-version: "3.11"

      - name: Install Dependencies
        run: |
          # Dependencies are included when installing as npm workspaces will
          # hoist every package in the repo and it's important that the
          # dependencies of packages we are planning to test are also prepared
          npm run bootstrap-ci -- --scope @mongodb-js/monorepo-tools --stream --include-dependencies
          npm run bootstrap-ci -- --stream --include-dependencies

          # saslprep source code may have been modified by bootstrapping,
          # depending on the OS, so undo that change if it has happened
          # (since it can influence subsequent lerna invocations)
          git checkout -- packages/saslprep/src/code-points-data.ts
        shell: bash

      - name: Info
        run: |
          LERNA_VERSION=$(npm ls lerna --json | jq -r .dependencies.lerna.version)
          echo "Packages changed since: ${SINCE_REF}"
          npx lerna@${LERNA_VERSION} ls --all --since ${SINCE_REF}
        shell: bash

      - name: Run Checks
        run: npm run check-ci -- --stream
        shell: bash

      - name: Run Tests
        run: npm run test-ci -- --stream
        shell: bash

      - name: Report Coverage
        if: ${{ runner.os == 'Linux' }}
        run: |
          curl -L https://coveralls.io/coveralls-linux.tar.gz | tar -xz -C /usr/local/bin
          coverage_reports=(packages/*/coverage/lcov.info)
          for report in "${coverage_reports[@]}"; do
            echo "Processing report: $report"
            flag_name=$(sed -E 's/packages\/([^\/]*)\/coverage\/lcov.info/\1/g' <<<$report)
            coveralls report --base-path . --job-flag=$flag_name $report --parallel --no-logo
          done

          coveralls done
        env:
          COVERALLS_GIT_BRANCH: ${{ github.head_ref || github.ref_name }}
          COVERALLS_REPO_TOKEN: ${{ github.token }}
          COVERALLS_GIT_COMMIT: ${{ github.event.pull_request.head.sha || github.sha }}<|MERGE_RESOLUTION|>--- conflicted
+++ resolved
@@ -50,11 +50,8 @@
         uses: actions/checkout@v4
         with:
           fetch-depth: 0
-<<<<<<< HEAD
           submodules: recursive
-=======
           ref: ${{ github.event.pull_request.head.sha }}
->>>>>>> a9800267
 
       - name: Setup Node.js
         uses: actions/setup-node@v4
