--- conflicted
+++ resolved
@@ -85,7 +85,6 @@
 
     let usedStorageSize = this._options.retentionGB ? 0 : -Infinity;
 
-<<<<<<< HEAD
     try {
       for await (const dirent of dirHandle) {
         // Cap the overall time spent inside this function. Consider situations like
@@ -95,8 +94,11 @@
         if (Date.now() - deletionStartTimestamp > maxDurationMs) break;
   
         if (!dirent.isFile()) continue;
-        const { id } =
-          /^(?<id>[a-f0-9]{24})_log(\.gz)?$/i.exec(dirent.name)?.groups ?? {};
+        const logRegExp = new RegExp(
+          `^${this.prefix}(?<id>[a-f0-9]{24})_log(\\.gz)?$`,
+          'i'
+        );
+        const { id } = logRegExp.exec(dirent.name)?.groups ?? {};
         if (!id) continue;
   
         const fileTimestamp = +new ObjectId(id).getTimestamp();
@@ -107,41 +109,6 @@
         // the least recent file we've seen so far.
         if (fileTimestamp < deletionCutoffTimestamp) {
           await this.deleteFile(fullPath);
-=======
-    for await (const dirent of dirHandle) {
-      // Cap the overall time spent inside this function. Consider situations like
-      // a large number of machines using a shared network-mounted $HOME directory
-      // where lots and lots of log files end up and filesystem operations happen
-      // with network latency.
-      if (Date.now() - deletionStartTimestamp > maxDurationMs) break;
-
-      if (!dirent.isFile()) continue;
-      const logRegExp = new RegExp(
-        `^${this.prefix}(?<id>[a-f0-9]{24})_log(\\.gz)?$`,
-        'i'
-      );
-      const { id } = logRegExp.exec(dirent.name)?.groups ?? {};
-      if (!id) continue;
-
-      const fileTimestamp = +new ObjectId(id).getTimestamp();
-      const fullPath = path.join(dir, dirent.name);
-
-      // If the file is older than expected, delete it. If the file is recent,
-      // add it to the list of seen files, and if that list is too large, remove
-      // the least recent file we've seen so far.
-      if (fileTimestamp < deletionCutoffTimestamp) {
-        await this.deleteFile(fullPath);
-        continue;
-      }
-
-      let fileSize: number | undefined;
-      if (this._options.retentionGB) {
-        try {
-          fileSize = (await fs.stat(fullPath)).size;
-          usedStorageSize += fileSize;
-        } catch (err) {
-          this._options.onerror(err as Error, fullPath);
->>>>>>> 65bf3a1b
           continue;
         }
   
@@ -170,21 +137,6 @@
           usedStorageSize -= toDelete.fileSize ?? 0;
         }
       }
-
-      if (this._options.retentionGB) {
-        const storageSizeLimit = this._options.retentionGB * 1024 * 1024 * 1024;
-  
-        for (const file of leastRecentFileHeap) {
-          if (Date.now() - deletionStartTimestamp > maxDurationMs) break;
-  
-          if (usedStorageSize <= storageSizeLimit) break;
-  
-          if (!file.fileSize) continue;
-  
-          await this.deleteFile(file.fullPath);
-          usedStorageSize -= file.fileSize;
-        }
-      }
     } catch (statErr: any) {
       // Multiple processes may attempt to clean up log files in parallel.
       // A situation can arise where one process tries to read a file
@@ -193,6 +145,21 @@
       // to let different processes reach out to different log files.
       if (statErr.code === 'ENOENT' && remainingRetries > 0) {
         await this.cleanupOldLogFiles(maxDurationMs - Date.now() - deletionStartTimestamp, remainingRetries - 1);
+      }
+    }
+
+    if (this._options.retentionGB) {
+      const storageSizeLimit = this._options.retentionGB * 1024 * 1024 * 1024;
+
+      for (const file of leastRecentFileHeap) {
+        if (Date.now() - deletionStartTimestamp > maxDurationMs) break;
+
+        if (usedStorageSize <= storageSizeLimit) break;
+
+        if (!file.fileSize) continue;
+
+        await this.deleteFile(file.fullPath);
+        usedStorageSize -= file.fileSize;
       }
     }
   }
