{
  "name": "mongodb-runner",
  "description": "The easiest way to test your code against MongoDB Server",
  "author": {
    "name": "MongoDB Inc",
    "email": "compass@mongodb.com"
  },
  "publishConfig": {
    "access": "public"
  },
  "bugs": {
    "url": "https://jira.mongodb.org/projects/COMPASS/issues",
    "email": "compass@mongodb.com"
  },
  "homepage": "https://github.com/mongodb-js/devtools-shared",
  "version": "6.3.0",
  "repository": {
    "type": "git",
    "url": "https://github.com/mongodb-js/devtools-shared.git"
  },
  "files": [
    "dist",
    "bin"
  ],
  "bin": {
    "mongodb-runner": "bin/runner.js"
  },
  "license": "Apache-2.0",
  "main": "dist/index.js",
  "types": "./dist/index.d.ts",
  "exports": {
    "require": {
      "default": "./dist/index.js",
      "types": "./dist/index.d.ts"
    },
    "import": {
      "default": "./dist/.esm-wrapper.mjs",
      "types": "./dist/index.d.ts"
    }
  },
  "scripts": {
    "bootstrap": "npm run compile",
    "prepublishOnly": "npm run compile",
    "compile": "tsc -p tsconfig.json && gen-esm-wrapper . ./dist/.esm-wrapper.mjs",
    "typecheck": "tsc --noEmit",
    "eslint": "eslint",
    "prettier": "prettier",
    "lint": "npm run eslint . && npm run prettier -- --check .",
    "depcheck": "depcheck",
    "check": "npm run typecheck && npm run lint && npm run depcheck",
    "check-ci": "npm run check",
    "test": "mocha",
    "test-cov": "nyc -x \"**/*.spec.*\" --reporter=lcov --reporter=text --reporter=html npm run test",
    "test-watch": "npm run test -- --watch",
    "test-ci": "npm run test-cov",
    "reformat": "npm run prettier -- --write ."
  },
  "dependencies": {
    "@mongodb-js/mongodb-downloader": "^1.0.0",
    "@mongodb-js/oidc-mock-provider": "^0.12.0",
    "@mongodb-js/saslprep": "^1.3.2",
    "@peculiar/x509": "^1.14.2",
    "debug": "^4.4.0",
    "mongodb": "^6.9.0 || ^7.0.0",
<<<<<<< HEAD
    "mongodb-connection-string-url": "^3.0.1 || ^7.0.0",
=======
    "mongodb-connection-string-url": "^3.0.0 || ^7.0.0",
>>>>>>> 80530afc
    "yargs": "^17.7.2"
  },
  "devDependencies": {
    "@mongodb-js/eslint-config-devtools": "0.9.12",
    "@mongodb-js/mocha-config-devtools": "^1.0.5",
    "@mongodb-js/prettier-config-devtools": "^1.0.2",
    "@mongodb-js/tsconfig-devtools": "^1.0.4",
    "@types/chai": "^4.2.21",
    "@types/debug": "^4.1.8",
    "@types/mocha": "^9.1.1",
    "@types/node": "^22.15.30",
    "@types/sinon-chai": "^3.2.5",
    "@types/yargs": "^17.0.24",
    "chai": "^4.5.0",
    "depcheck": "^1.4.7",
    "eslint": "^7.25.0 || ^8.0.0",
    "gen-esm-wrapper": "^1.1.3",
    "mocha": "^8.4.0",
    "nyc": "^15.1.0",
    "prettier": "^3.5.3",
    "sinon": "^9.2.3",
    "typescript": "^5.8.2"
  }
}<|MERGE_RESOLUTION|>--- conflicted
+++ resolved
@@ -62,11 +62,7 @@
     "@peculiar/x509": "^1.14.2",
     "debug": "^4.4.0",
     "mongodb": "^6.9.0 || ^7.0.0",
-<<<<<<< HEAD
-    "mongodb-connection-string-url": "^3.0.1 || ^7.0.0",
-=======
     "mongodb-connection-string-url": "^3.0.0 || ^7.0.0",
->>>>>>> 80530afc
     "yargs": "^17.7.2"
   },
   "devDependencies": {
@@ -82,12 +78,12 @@
     "@types/yargs": "^17.0.24",
     "chai": "^4.5.0",
     "depcheck": "^1.4.7",
-    "eslint": "^7.25.0 || ^8.0.0",
+    "eslint": "^7.25.0",
     "gen-esm-wrapper": "^1.1.3",
     "mocha": "^8.4.0",
     "nyc": "^15.1.0",
     "prettier": "^3.5.3",
     "sinon": "^9.2.3",
-    "typescript": "^5.8.2"
+    "typescript": "^5.0.4"
   }
 }