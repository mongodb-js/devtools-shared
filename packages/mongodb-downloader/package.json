--- conflicted
+++ resolved
@@ -55,25 +55,16 @@
     "debug": "^4.4.0",
     "tar": "^6.1.15",
     "decompress": "^4.2.1",
-<<<<<<< HEAD
-    "mongodb-download-url": "^1.6.3",
+    "mongodb-download-url": "^1.7.0",
     "node-fetch": "^2.7.0",
     "proper-lockfile": "^4.1.2"
-=======
-    "mongodb-download-url": "^1.7.0",
-    "node-fetch": "^2.7.0"
->>>>>>> 4a94687f
   },
   "devDependencies": {
     "@mongodb-js/eslint-config-devtools": "0.9.12",
     "@mongodb-js/mocha-config-devtools": "^1.0.5",
     "@mongodb-js/prettier-config-devtools": "^1.0.2",
-<<<<<<< HEAD
-    "@mongodb-js/tsconfig-devtools": "^1.0.3",
     "@types/chai": "^4.2.21",
-=======
     "@mongodb-js/tsconfig-devtools": "^1.0.4",
->>>>>>> 4a94687f
     "@types/debug": "^4.1.8",
     "@types/decompress": "^4.2.4",
     "@types/mocha": "^9.1.1",
