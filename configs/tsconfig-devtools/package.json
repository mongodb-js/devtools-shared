--- conflicted
+++ resolved
@@ -11,11 +11,7 @@
     "typescript": "^5.0.4"
   },
   "devDependencies": {
-<<<<<<< HEAD
-    "@mongodb-js/prettier-config-devtools": "^1.0.1",
-=======
     "@mongodb-js/prettier-config-devtools": "^1.0.2",
->>>>>>> a9800267
     "prettier": "^3.5.3"
   },
   "scripts": {
